--- conflicted
+++ resolved
@@ -1,9 +1,5 @@
 {
-<<<<<<< HEAD
-  "version": "10.0.1-preview.{height}",
-=======
-  "version": "9.18",
->>>>>>> 2089f59e
+  "version": "10.0",
   "publicReleaseRefSpec": [
     "^refs/heads/master$", // we release out of master
     "^refs/heads/preview/.*", // we release previews
