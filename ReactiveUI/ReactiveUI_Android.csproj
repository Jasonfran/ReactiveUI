﻿<?xml version="1.0" encoding="utf-8"?>
<Project DefaultTargets="Build" ToolsVersion="4.0" xmlns="http://schemas.microsoft.com/developer/msbuild/2003">
  <PropertyGroup>
    <Configuration Condition=" '$(Configuration)' == '' ">Debug</Configuration>
    <Platform Condition=" '$(Platform)' == '' ">AnyCPU</Platform>
    <ProductVersion>8.0.30703</ProductVersion>
    <SchemaVersion>2.0</SchemaVersion>
    <ProjectGuid>{F5A6E11B-B074-4A0B-B937-267D840E31DF}</ProjectGuid>
    <ProjectTypeGuids>{EFBA0AD7-5A72-4C68-AF49-83D382785DCF};{FAE04EC0-301F-11D3-BF4B-00C04F79EFBC}</ProjectTypeGuids>
    <OutputType>Library</OutputType>
    <AppDesignerFolder>Properties</AppDesignerFolder>
    <RootNamespace>ReactiveUI</RootNamespace>
    <AssemblyName>ReactiveUI</AssemblyName>
    <FileAlignment>512</FileAlignment>
    <TargetFrameworkVersion>v4.0.3</TargetFrameworkVersion>
    <SolutionDir Condition="$(SolutionDir) == '' Or $(SolutionDir) == '*Undefined*'">..\</SolutionDir>
    <RestorePackages>true</RestorePackages>
  </PropertyGroup>
  <PropertyGroup Condition=" '$(Configuration)|$(Platform)' == 'Debug|AnyCPU' ">
    <DebugSymbols>true</DebugSymbols>
    <DebugType>full</DebugType>
    <Optimize>false</Optimize>
    <OutputPath>bin\Debug\Monoandroid\</OutputPath>
    <IntermediateOutputPath>obj\Debug\Monoandroid</IntermediateOutputPath>
    <DefineConstants>DEBUG;MONO;ANDROID</DefineConstants>
    <ErrorReport>prompt</ErrorReport>
    <WarningLevel>4</WarningLevel>
    <AndroidLinkMode>None</AndroidLinkMode>
    <ConsolePause>False</ConsolePause>
  </PropertyGroup>
  <PropertyGroup Condition=" '$(Configuration)|$(Platform)' == 'Release|AnyCPU' ">
    <DebugType>pdbonly</DebugType>
    <Optimize>true</Optimize>
    <OutputPath>bin\Release\Monoandroid\</OutputPath>
    <IntermediateOutputPath>obj\Release\Monoandroid</IntermediateOutputPath>
    <ErrorReport>prompt</ErrorReport>
    <WarningLevel>4</WarningLevel>
    <ConsolePause>False</ConsolePause>
    <AndroidUseSharedRuntime>False</AndroidUseSharedRuntime>
    <DefineConstants>MONO;ANDROID</DefineConstants>
    <DebugSymbols>true</DebugSymbols>
    <DocumentationFile>bin\Release\Monoandroid\ReactiveUI.xml</DocumentationFile>
  </PropertyGroup>
  <ItemGroup>
    <Reference Include="System" />
    <Reference Include="System.ComponentModel" />
    <Reference Include="System.Runtime" />
    <Reference Include="System.Threading" />
    <Reference Include="System.Threading.Tasks" />
    <Reference Include="System.Xml" />
    <Reference Include="System.Core" />
    <Reference Include="Mono.Android" />
    <Reference Include="System.Runtime.Serialization" />
    <Reference Include="System.Reactive.Core">
      <HintPath>..\ext\monodroid\System.Reactive.Core.dll</HintPath>
    </Reference>
    <Reference Include="System.Reactive.Interfaces">
      <HintPath>..\ext\monodroid\System.Reactive.Interfaces.dll</HintPath>
    </Reference>
    <Reference Include="System.Reactive.Linq">
      <HintPath>..\ext\monodroid\System.Reactive.Linq.dll</HintPath>
    </Reference>
    <Reference Include="System.Reactive.PlatformServices">
      <HintPath>..\ext\monodroid\System.Reactive.PlatformServices.dll</HintPath>
    </Reference>
    <Reference Include="Splat">
      <HintPath>..\ext\monodroid\Splat.dll</HintPath>
    </Reference>
  </ItemGroup>
  <ItemGroup>
<<<<<<< HEAD
=======
    <Compile Include="..\CommonAssemblyInfo.cs">
      <Link>Properties\CommonAssemblyInfo.cs</Link>
    </Compile>
    <Compile Include="Android\ActivityRoutedViewHost.cs" />
>>>>>>> e09e6f2e
    <Compile Include="Android\AndroidCommandBinders.cs" />
    <Compile Include="Android\AndroidUIScheduler.cs" />
    <Compile Include="Android\ControlFetcherMixin.cs" />
    <Compile Include="Android\LinkerOverrides.cs" />
    <Compile Include="Android\ObjectExtension.cs" />
    <Compile Include="Android\ReactiveListAdapter.cs" />
    <Compile Include="Android\ViewCommandExtensions.cs" />
    <Compile Include="Platform\ComponentModelTypeConverter.cs" />
    <Compile Include="Platform\FlexibleCommandBinder.cs" />
    <Compile Include="Platform\Registrations.cs" />
    <Compile Include="Android\PlatformOperations.cs" />
    <Compile Include="Android\ReactiveActivity.cs" />
    <Compile Include="Android\ReactiveFragment.cs" />
    <Compile Include="Android\AndroidDefaultPropertyBinding.cs" />
    <Compile Include="Android\AndroidObservableForWidgets.cs" />
    <Compile Include="Android\LayoutViewHost.cs" />
    <Compile Include="Activation.cs" />
    <Compile Include="ReactiveBinding.cs" />
    <Compile Include="AutoPersistHelper.cs" />
    <Compile Include="BindingTypeConverters.cs" />
    <Compile Include="CollectionDebugView.cs" />
    <Compile Include="CommandBinding.cs" />
    <Compile Include="CompatMixins.cs" />
    <Compile Include="ContractStubs.cs" />
    <Compile Include="DefaultPropertyBinding.cs" />
    <Compile Include="DummySuspension.cs" />
    <Compile Include="Errors.cs" />
    <Compile Include="IDependencyResolver.cs" />
    <Compile Include="INPCObservableForProperty.cs" />
    <Compile Include="Interfaces.cs" />
    <Compile Include="IROObservableForProperty.cs" />
    <Compile Include="MessageBus.cs" />
    <Compile Include="NullDefaultPropertyBindingProvider.cs" />
    <Compile Include="ObservableAsPropertyHelper.cs" />
    <Compile Include="ObservedChangedMixin.cs" />
    <Compile Include="OrderedComparer.cs" />
    <Compile Include="POCOObservableForProperty.cs" />
    <Compile Include="Properties\AssemblyInfo.cs" />
    <Compile Include="PropertyBinding.cs" />
    <Compile Include="ReactiveList.cs" />
    <Compile Include="ReactiveCollectionMixins.cs" />
    <Compile Include="ReactiveCommand.cs">
      <SubType>Code</SubType>
    </Compile>
    <Compile Include="ReactiveNotifyPropertyChangedMixin.cs" />
    <Compile Include="ReactiveObject.cs" />
    <Compile Include="RefcountDisposeWrapper.cs" />
    <Compile Include="Reflection.cs" />
    <Compile Include="RegisterableInterfaces.cs" />
    <Compile Include="Registrations.cs" />
    <Compile Include="RoutableViewModelMixin.cs" />
    <Compile Include="RoutingState.cs" />
    <Compile Include="RxApp.cs" />
    <Compile Include="ViewLocator.cs" />
    <Compile Include="ScheduledSubject.cs" />
    <Compile Include="VariadicTemplates.cs">
      <AutoGen>True</AutoGen>
      <DesignTime>True</DesignTime>
      <DependentUpon>VariadicTemplates.tt</DependentUpon>
    </Compile>
    <Compile Include="WaitForDispatcherScheduler.cs" />
    <Compile Include="LoggingMixins.cs" />
    <Compile Include="IReactiveObject.cs" />
    <Compile Include="WeakEventManager.cs" />
    <Compile Include="Android\BundleSuspensionDriver.cs" />
    <Compile Include="Android\AutoSuspendActivityHelper.cs" />
  </ItemGroup>
  <ItemGroup />
  <Import Project="$(MSBuildExtensionsPath)\Xamarin\Android\Xamarin.Android.CSharp.targets" />
  <!-- To modify your build process, add your task inside one of the targets below and uncomment it. 
       Other similar extension points exist, see Microsoft.Common.targets.
  <Target Name="BeforeBuild">
  </Target>
  <Target Name="AfterBuild">
  </Target>
  -->
  <Import Project="$(SolutionDir)\.nuget\NuGet.targets" Condition="Exists('$(SolutionDir)\.nuget\NuGet.targets')" />
</Project><|MERGE_RESOLUTION|>--- conflicted
+++ resolved
@@ -68,13 +68,10 @@
     </Reference>
   </ItemGroup>
   <ItemGroup>
-<<<<<<< HEAD
-=======
     <Compile Include="..\CommonAssemblyInfo.cs">
       <Link>Properties\CommonAssemblyInfo.cs</Link>
     </Compile>
     <Compile Include="Android\ActivityRoutedViewHost.cs" />
->>>>>>> e09e6f2e
     <Compile Include="Android\AndroidCommandBinders.cs" />
     <Compile Include="Android\AndroidUIScheduler.cs" />
     <Compile Include="Android\ControlFetcherMixin.cs" />
