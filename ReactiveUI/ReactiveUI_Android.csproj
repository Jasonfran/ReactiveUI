--- conflicted
+++ resolved
@@ -140,12 +140,9 @@
     <Compile Include="Android\AutoSuspendHelper.cs" />
     <Compile Include="Legacy\ReactiveCommand.cs" />
     <Compile Include="Legacy\Errors.cs" />
-<<<<<<< HEAD
     <Compile Include="Android\UsbManagerExtensions.cs" />
     <Compile Include="Android\ContextExtensions.cs" />
-=======
     <Compile Include="Android\SharedPreferencesExtensions.cs" />
->>>>>>> 36cc38a4
   </ItemGroup>
   <ItemGroup>
     <None Include="packages.ReactiveUI_Android.config" />
