﻿<?xml version="1.0" encoding="utf-8"?>
<Project ToolsVersion="4.0" DefaultTargets="Build" xmlns="http://schemas.microsoft.com/developer/msbuild/2003">
  <PropertyGroup>
    <Configuration Condition=" '$(Configuration)' == '' ">Debug</Configuration>
    <Platform Condition=" '$(Platform)' == '' ">AnyCPU</Platform>
    <ProductVersion>10.0.0</ProductVersion>
    <SchemaVersion>2.0</SchemaVersion>
    <ProjectGuid>{F92A477B-BB94-43C1-984E-E177EF9FEDB7}</ProjectGuid>
    <ProjectTypeGuids>{EFBA0AD7-5A72-4C68-AF49-83D382785DCF};{FAE04EC0-301F-11D3-BF4B-00C04F79EFBC}</ProjectTypeGuids>
    <OutputType>Library</OutputType>
    <AppDesignerFolder>Properties</AppDesignerFolder>
    <RootNamespace>ReactiveUI</RootNamespace>
    <AssemblyName>ReactiveUI</AssemblyName>
    <FileAlignment>512</FileAlignment>
    <SccProjectName>
    </SccProjectName>
    <SccLocalPath>
    </SccLocalPath>
    <SccAuxPath>
    </SccAuxPath>
    <SccProvider>
    </SccProvider>
    <CodeContractsAssemblyMode>1</CodeContractsAssemblyMode>
    <TargetFrameworkVersion>v4.0</TargetFrameworkVersion>
    <SolutionDir Condition="$(SolutionDir) == '' Or $(SolutionDir) == '*Undefined*'">..\</SolutionDir>
    <RestorePackages>true</RestorePackages>
  </PropertyGroup>
  <PropertyGroup Condition=" '$(Configuration)|$(Platform)' == 'Debug|AnyCPU' ">
    <DebugSymbols>True</DebugSymbols>
    <DebugType>full</DebugType>
    <Optimize>False</Optimize>
    <OutputPath>bin\Debug\Monoandroid\</OutputPath>
    <DefineConstants>DEBUG;TRACE</DefineConstants>
    <ErrorReport>prompt</ErrorReport>
    <WarningLevel>4</WarningLevel>
    <CodeContractsEnableRuntimeChecking>False</CodeContractsEnableRuntimeChecking>
    <CodeContractsRuntimeOnlyPublicSurface>True</CodeContractsRuntimeOnlyPublicSurface>
    <CodeContractsRuntimeThrowOnFailure>False</CodeContractsRuntimeThrowOnFailure>
    <CodeContractsRuntimeCallSiteRequires>False</CodeContractsRuntimeCallSiteRequires>
    <CodeContractsRunCodeAnalysis>False</CodeContractsRunCodeAnalysis>
    <CodeContractsNonNullObligations>False</CodeContractsNonNullObligations>
    <CodeContractsBoundsObligations>True</CodeContractsBoundsObligations>
    <CodeContractsArithmeticObligations>False</CodeContractsArithmeticObligations>
    <CodeContractsContainerAnalysis>False</CodeContractsContainerAnalysis>
    <CodeContractsRedundantAssumptions>False</CodeContractsRedundantAssumptions>
    <CodeContractsRunInBackground>True</CodeContractsRunInBackground>
    <CodeContractsShowSquigglies>False</CodeContractsShowSquigglies>
    <CodeContractsUseBaseLine>False</CodeContractsUseBaseLine>
    <CodeContractsEmitXMLDocs>False</CodeContractsEmitXMLDocs>
    <CodeContractsCustomRewriterAssembly />
    <CodeContractsCustomRewriterClass />
    <CodeContractsLibPaths />
    <CodeContractsExtraRewriteOptions />
    <CodeContractsExtraAnalysisOptions />
    <CodeContractsBaseLineFile />
    <CodeContractsCacheAnalysisResults>False</CodeContractsCacheAnalysisResults>
    <CodeContractsRuntimeCheckingLevel>Full</CodeContractsRuntimeCheckingLevel>
    <CodeContractsReferenceAssembly>%28none%29</CodeContractsReferenceAssembly>
    <CodeAnalysisRuleSet>ExtendedCorrectnessRules.ruleset</CodeAnalysisRuleSet>
    <RunCodeAnalysis>false</RunCodeAnalysis>
    <CodeContractsPointerObligations>False</CodeContractsPointerObligations>
    <AndroidLinkMode>None</AndroidLinkMode>
  </PropertyGroup>
  <PropertyGroup Condition=" '$(Configuration)|$(Platform)' == 'Release|AnyCPU' ">
    <DebugType>pdbonly</DebugType>
    <Optimize>True</Optimize>
    <OutputPath>bin\Release\Monoandroid\</OutputPath>
    <DefineConstants>TRACE</DefineConstants>
    <ErrorReport>prompt</ErrorReport>
    <WarningLevel>4</WarningLevel>
    <CodeContractsEnableRuntimeChecking>False</CodeContractsEnableRuntimeChecking>
    <CodeContractsRuntimeOnlyPublicSurface>False</CodeContractsRuntimeOnlyPublicSurface>
    <CodeContractsRuntimeThrowOnFailure>True</CodeContractsRuntimeThrowOnFailure>
    <CodeContractsRuntimeCallSiteRequires>False</CodeContractsRuntimeCallSiteRequires>
    <CodeContractsRunCodeAnalysis>True</CodeContractsRunCodeAnalysis>
    <CodeContractsNonNullObligations>False</CodeContractsNonNullObligations>
    <CodeContractsBoundsObligations>False</CodeContractsBoundsObligations>
    <CodeContractsArithmeticObligations>False</CodeContractsArithmeticObligations>
    <CodeContractsContainerAnalysis>False</CodeContractsContainerAnalysis>
    <CodeContractsRedundantAssumptions>False</CodeContractsRedundantAssumptions>
    <CodeContractsRunInBackground>True</CodeContractsRunInBackground>
    <CodeContractsShowSquigglies>True</CodeContractsShowSquigglies>
    <CodeContractsUseBaseLine>False</CodeContractsUseBaseLine>
    <CodeContractsEmitXMLDocs>False</CodeContractsEmitXMLDocs>
    <CodeContractsCustomRewriterAssembly />
    <CodeContractsCustomRewriterClass />
    <CodeContractsLibPaths />
    <CodeContractsExtraRewriteOptions />
    <CodeContractsExtraAnalysisOptions />
    <CodeContractsBaseLineFile />
    <CodeContractsCacheAnalysisResults>True</CodeContractsCacheAnalysisResults>
    <CodeContractsRuntimeCheckingLevel>Full</CodeContractsRuntimeCheckingLevel>
    <CodeContractsReferenceAssembly>%28none%29</CodeContractsReferenceAssembly>
    <AndroidLinkMode>SdkOnly</AndroidLinkMode>
    <AndroidUseSharedRuntime>False</AndroidUseSharedRuntime>
    <GenerateDocumentation>True</GenerateDocumentation>
    <DocumentationFile>bin\Release\Monoandroid\ReactiveUI.XML</DocumentationFile>
  </PropertyGroup>
  <ItemGroup>
    <Reference Include="System.Runtime.Serialization" />
    <Reference Include="System.Xml.Linq" />
    <Reference Include="Microsoft.CSharp" />
    <Reference Include="System.Reactive.Core">
      <HintPath>..\ext\monodroid\System.Reactive.Core.dll</HintPath>
    </Reference>
    <Reference Include="System.Reactive.Interfaces">
      <HintPath>..\ext\monodroid\System.Reactive.Interfaces.dll</HintPath>
    </Reference>
    <Reference Include="System.Reactive.Linq">
      <HintPath>..\ext\monodroid\System.Reactive.Linq.dll</HintPath>
    </Reference>
    <Reference Include="System.Reactive.PlatformServices">
      <HintPath>..\ext\monodroid\System.Reactive.PlatformServices.dll</HintPath>
    </Reference>
    <Reference Include="System.Reactive.Providers">
      <HintPath>..\ext\monodroid\System.Reactive.Providers.dll</HintPath>
    </Reference>
    <Reference Include="System" />
    <Reference Include="System.Core" />
    <Reference Include="Mono.Android" />
  </ItemGroup>
  <ItemGroup>
    <Compile Include="CommandBinding.cs" />
    <Compile Include="DesignModeDetector.cs" />
    <Compile Include="Errors.cs" />
    <Compile Include="IDependencyResolver.cs" />
    <Compile Include="Interfaces.cs">
      <SubType>Code</SubType>
    </Compile>
    <Compile Include="Legacy\CommandInterfaces.cs" />
    <Compile Include="Legacy\ReactiveAsyncCommand.cs" />
    <Compile Include="Legacy\ReactiveCommand.cs" />
    <Compile Include="Logging.cs">
      <SubType>Code</SubType>
    </Compile>
    <Compile Include="MemoizingMRUCache.cs" />
    <Compile Include="MessageBus.cs" />
    <Compile Include="ModernDependencyResolver.cs" />
    <Compile Include="NullDefaultPropertyBindingProvider.cs" />
    <Compile Include="ObservableAsPropertyHelper.cs" />
    <Compile Include="ObservableAsyncMRUCache.cs" />
    <Compile Include="ObservedChangedMixin.cs" />
    <Compile Include="OrderedComparer.cs" />
    <Compile Include="Properties\AssemblyInfo.cs" />
<<<<<<< HEAD
    <Compile Include="ReactiveCollection.cs" />
=======
    <Compile Include="ReactiveAsyncCommand.cs" />
>>>>>>> bb39ea35
    <Compile Include="ReactiveCollectionMixins.cs" />
    <Compile Include="ReactiveCommand.cs" />
    <Compile Include="ReactiveList.cs" />
    <Compile Include="ReactiveNotifyPropertyChangedMixin.cs" />
    <Compile Include="ReactiveObject.cs" />
    <Compile Include="MakeObjectReactiveHelper.cs" />
    <Compile Include="Registrations.cs" />
    <Compile Include="RoutingState.cs" />
    <Compile Include="RxApp.cs" />
    <Compile Include="CompatMixins.cs" />
    <Compile Include="DefaultPropertyBinding.cs" />
    <Compile Include="INPCObservableForProperty.cs" />
    <Compile Include="IRNPCObservableForProperty.cs" />
    <Compile Include="POCOObservableForProperty.cs" />
    <Compile Include="RefcountDisposeWrapper.cs" />
    <Compile Include="Reflection.cs" />
    <Compile Include="RxRouting.cs" />
    <Compile Include="ScheduledSubject.cs" />
    <Compile Include="BindingTypeConverters.cs" />
    <Compile Include="CollectionDebugView.cs" />
    <Compile Include="UnitTestDetector.cs" />
    <Compile Include="VariadicTemplates.cs" />
    <Compile Include="Rx-Shim\AwaitableAsyncSubject.cs" />
    <Compile Include="Rx-Shim\GetAwaiter.cs" />
    <Compile Include="Rx-Shim\ImmutableList.cs" />
    <Compile Include="PropertyBinding.cs" />
    <Compile Include="WaitForDispatcherScheduler.cs" />
  </ItemGroup>
  <ItemGroup>
    <None Include="packages.config" />
  </ItemGroup>
  <ItemGroup>
    <Service Include="{508349B6-6B84-4DF5-91F0-309BEEBAD82D}" />
  </ItemGroup>
  <!-- To modify your build process, add your task inside one of the targets below and uncomment it. 
       Other similar extension points exist, see Microsoft.Common.targets.
  <Target Name="BeforeBuild">
  </Target>
  <Target Name="AfterBuild">
  </Target>
  -->
  <Import Project="$(MSBuildExtensionsPath)\Novell\Novell.MonoDroid.CSharp.targets" />
  <ItemGroup />
  <Import Project="$(SolutionDir)\.nuget\nuget.targets" />
</Project><|MERGE_RESOLUTION|>--- conflicted
+++ resolved
@@ -142,11 +142,8 @@
     <Compile Include="ObservedChangedMixin.cs" />
     <Compile Include="OrderedComparer.cs" />
     <Compile Include="Properties\AssemblyInfo.cs" />
-<<<<<<< HEAD
     <Compile Include="ReactiveCollection.cs" />
-=======
     <Compile Include="ReactiveAsyncCommand.cs" />
->>>>>>> bb39ea35
     <Compile Include="ReactiveCollectionMixins.cs" />
     <Compile Include="ReactiveCommand.cs" />
     <Compile Include="ReactiveList.cs" />
