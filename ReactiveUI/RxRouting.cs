--- conflicted
+++ resolved
@@ -56,24 +56,8 @@
 
             var viewType = typeof (IViewFor<>);
 
-<<<<<<< HEAD
-            // IViewFor<IFooBarViewModel>
-            try {
-                var ifn = interfaceifyTypeName(viewModel.GetType().AssemblyQualifiedName);
-                var type = Reflection.ReallyFindType(ifn, false);
-
-                if (type != null) {
-                    var ret = RxApp.DependencyResolver.GetService(viewType.MakeGenericType(type), key) as IViewFor;
-                    if (ret != null) return ret;
-                }
-            } catch (Exception ex) {
-                LogHost.Default.DebugException("Couldn't instantiate View via pure interface type", ex);
-            }
-
-=======
->>>>>>> 71061b76
             // IViewFor<FooBarViewModel> (the original behavior in RxUI 3.1)
-            return (IViewFor)RxApp.DependencyResolver.GetService(viewType.MakeGenericType(viewModel.GetType()), key);
+            return (IViewFor) RxApp.GetService(viewType.MakeGenericType(viewModel.GetType()), key);
         }
 
         static string interfaceifyTypeName(string typeName)
