--- conflicted
+++ resolved
@@ -73,9 +73,6 @@
         /// <inheritdoc/>
         public override void OnBindViewHolder(RecyclerView.ViewHolder holder, int position)
         {
-<<<<<<< HEAD
-            ((IViewFor)holder).ViewModel = GetViewModelByPosition(position);
-=======
             if (holder == null)
             {
                 throw new ArgumentNullException(nameof(holder));
@@ -87,7 +84,6 @@
             }
 
             viewForHolder.ViewModel = GetViewModelByPosition(position);
->>>>>>> 6846fb12
         }
 
         /// <inheritdoc/>
