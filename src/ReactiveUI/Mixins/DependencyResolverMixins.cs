﻿// Copyright (c) 2019 .NET Foundation and Contributors. All rights reserved.
// Licensed to the .NET Foundation under one or more agreements.
// The .NET Foundation licenses this file to you under the MIT license.
// See the LICENSE file in the project root for full license information.

using System;
using System.Diagnostics.CodeAnalysis;
using System.Globalization;
using System.Linq;
using System.Linq.Expressions;
using System.Reflection;
using Splat;

namespace ReactiveUI
{
    /// <summary>
    /// Extension methods associated with the IMutableDependencyResolver interface.
    /// </summary>
    public static class DependencyResolverMixins
    {
        /// <summary>
        /// This method allows you to initialize resolvers with the default
        /// ReactiveUI types. All resolvers used as the default
        /// Locator.Current.
        /// </summary>
        /// <param name="resolver">The resolver to initialize.</param>
        [SuppressMessage("Globalization", "CA1307: operator could change based on locale settings", Justification = "Replace() does not have third parameter on all platforms")]
        public static void InitializeReactiveUI(this IMutableDependencyResolver resolver)
        {
            var extraNs = new[]
            {
                "ReactiveUI.XamForms",
                "ReactiveUI.Winforms",
                "ReactiveUI.Wpf",
<<<<<<< HEAD
                "ReactiveUI.Uno",
                "ReactiveUI.Blazor"
=======
                "ReactiveUI.Uno"
>>>>>>> 6846fb12
            };

            // Set up the built-in registration
            new Registrations().Register((f, t) => resolver.RegisterConstant(f(), t));
            new PlatformRegistrations().Register((f, t) => resolver.RegisterConstant(f(), t));

            var fdr = typeof(DependencyResolverMixins);

            var assemblyName = new AssemblyName(fdr.AssemblyQualifiedName.Replace(fdr.FullName + ", ", string.Empty));

            extraNs.ForEach(ns => ProcessRegistrationForNamespace(ns, assemblyName, resolver));
        }

        /// <summary>
        /// Registers inside the Splat dependency container all the classes that derive off
        /// IViewFor using Reflection. This is a easy way to register all the Views
        /// that are associated with View Models for an entire assembly.
        /// </summary>
        /// <param name="resolver">The dependency injection resolver to register the Views with.</param>
        /// <param name="assembly">The assembly to search using reflection for IViewFor classes.</param>
        public static void RegisterViewsForViewModels(this IMutableDependencyResolver resolver, Assembly assembly)
        {
            if (resolver == null)
            {
                throw new ArgumentNullException(nameof(resolver));
            }

            if (assembly == null)
            {
                throw new ArgumentNullException(nameof(assembly));
            }

            // for each type that implements IViewFor
            foreach (var ti in assembly.DefinedTypes
                .Where(ti => ti.ImplementedInterfaces.Contains(typeof(IViewFor)) && !ti.IsAbstract))
            {
                // grab the first _implemented_ interface that also implements IViewFor, this should be the expected IViewFor<>
                var ivf = ti.ImplementedInterfaces.FirstOrDefault(t => t.GetTypeInfo().ImplementedInterfaces.Contains(typeof(IViewFor)));

                // need to check for null because some classes may implement IViewFor but not IViewFor<T> - we don't care about those
                if (ivf != null)
                {
                    // my kingdom for c# 6!
                    var contractSource = ti.GetCustomAttribute<ViewContractAttribute>();
                    var contract = contractSource != null ? contractSource.Contract : string.Empty;

                    RegisterType(resolver, ti, ivf, contract);
                }
            }
        }

        private static void RegisterType(IMutableDependencyResolver resolver, TypeInfo ti, Type serviceType, string contract)
        {
            var factory = TypeFactory(ti);
            if (ti.GetCustomAttribute<SingleInstanceViewAttribute>() != null)
            {
                resolver.RegisterLazySingleton(factory, serviceType, contract);
            }
            else
            {
                resolver.Register(factory, serviceType, contract);
            }
        }

        [SuppressMessage("Redundancy", "CA1801: Redundant parameter", Justification = "Used on some platforms")]
        private static Func<object> TypeFactory(TypeInfo typeInfo)
        {
#if PORTABLE && !WASM
            throw new Exception("You are referencing the Portable version of ReactiveUI in an App. Reference the platform-specific version.");
#else
            return Expression.Lambda<Func<object>>(Expression.New(
                typeInfo.DeclaredConstructors.First(ci => ci.IsPublic && !ci.GetParameters().Any()))).Compile();
#endif
        }

        [SuppressMessage("Globalization", "CA1307: operator could change based on locale settings", Justification = "Replace() does not have third parameter on all platforms")]
        private static void ProcessRegistrationForNamespace(string ns, AssemblyName assemblyName, IMutableDependencyResolver resolver)
        {
            var targetType = ns + ".Registrations";
            var fullName = targetType + ", " + assemblyName.FullName.Replace(assemblyName.Name, ns);

            var registerTypeClass = Reflection.ReallyFindType(fullName, false);
            if (registerTypeClass != null)
            {
                var registerer = (IWantsToRegisterStuff)Activator.CreateInstance(registerTypeClass);
                registerer.Register((f, t) => resolver.RegisterConstant(f(), t));
            }
        }
    }
}<|MERGE_RESOLUTION|>--- conflicted
+++ resolved
@@ -32,12 +32,8 @@
                 "ReactiveUI.XamForms",
                 "ReactiveUI.Winforms",
                 "ReactiveUI.Wpf",
-<<<<<<< HEAD
                 "ReactiveUI.Uno",
                 "ReactiveUI.Blazor"
-=======
-                "ReactiveUI.Uno"
->>>>>>> 6846fb12
             };
 
             // Set up the built-in registration
