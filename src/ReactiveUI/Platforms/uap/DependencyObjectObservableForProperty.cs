--- conflicted
+++ resolved
@@ -52,21 +52,7 @@
 
             if (depSender == null)
             {
-<<<<<<< HEAD
-                if (!suppressWarnings)
-                {
-                    this.Log().Warn(
-                                    CultureInfo.InvariantCulture,
-                                    "Tried to bind DP on a non-DependencyObject. Binding as POCO object",
-                                    type.FullName,
-                                    propertyName);
-                }
-
-                var ret = new POCOObservableForProperty();
-                return ret.GetNotificationForProperty(sender, expression, propertyName, beforeChanged);
-=======
                 throw new ArgumentException("The sender must be a DependencyObject", nameof(sender));
->>>>>>> 6846fb12
             }
 
             var type = sender.GetType();
