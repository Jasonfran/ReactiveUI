--- conflicted
+++ resolved
@@ -71,11 +71,9 @@
     <Compile Include="Properties\AssemblyInfo.cs" />
   </ItemGroup>
   <ItemGroup>
-<<<<<<< HEAD
     <ProjectReference Include="..\ReactiveUI\ReactiveUI.csproj">
       <Project>{464cb812-f99f-401b-be4c-e8f0515cd19d}</Project>
       <Name>ReactiveUI</Name>
-=======
     <WCFMetadata Include="Service References\" />
   </ItemGroup>
   <ItemGroup>
@@ -86,7 +84,6 @@
     <ProjectReference Include="..\ReactiveUI\ReactiveUI_Net45.csproj">
       <Project>{b2c721d6-bf0c-410a-b374-1df417b34b30}</Project>
       <Name>ReactiveUI_Net45</Name>
->>>>>>> 5e704e90
     </ProjectReference>
   </ItemGroup>
   <Import Project="$(MSBuildToolsPath)\Microsoft.CSharp.targets" />
