--- conflicted
+++ resolved
@@ -66,17 +66,13 @@
     <DocumentationFile>Bin\Release\WP8\ReactiveUI.Testing_WP8.xml</DocumentationFile>
   </PropertyGroup>
   <ItemGroup>
-<<<<<<< HEAD
     <Reference Include="Microsoft.Reactive.Testing, Version=2.0.20823.0, Culture=neutral, PublicKeyToken=f300afd708cefcd3, processorArchitecture=MSIL">
       <SpecificVersion>False</SpecificVersion>
-=======
     <Reference Include="Microsoft.Reactive.Testing">
->>>>>>> e15d0187
       <HintPath>..\ext\WP80\Microsoft.Reactive.Testing.dll</HintPath>
     </Reference>
     <Reference Include="mscorlib.Extensions" />
     <Reference Include="System.Observable" />
-<<<<<<< HEAD
     <Reference Include="System.Reactive.Core, Version=2.0.20823.0, Culture=neutral, PublicKeyToken=31bf3856ad364e35, processorArchitecture=MSIL">
       <SpecificVersion>False</SpecificVersion>
       <HintPath>..\ext\WP80\System.Reactive.Core.dll</HintPath>
@@ -91,7 +87,6 @@
     </Reference>
     <Reference Include="System.Reactive.PlatformServices, Version=2.0.20823.0, Culture=neutral, PublicKeyToken=31bf3856ad364e35, processorArchitecture=MSIL">
       <SpecificVersion>False</SpecificVersion>
-=======
     <Reference Include="System.Reactive.Core">
       <HintPath>..\ext\WP80\System.Reactive.Core.dll</HintPath>
     </Reference>
@@ -102,7 +97,6 @@
       <HintPath>..\ext\WP80\System.Reactive.Linq.dll</HintPath>
     </Reference>
     <Reference Include="System.Reactive.PlatformServices">
->>>>>>> e15d0187
       <HintPath>..\ext\WP80\System.Reactive.PlatformServices.dll</HintPath>
     </Reference>
     <Reference Include="System.Windows" />
