﻿<?xml version="1.0" encoding="utf-8"?>
<Project ToolsVersion="4.0" DefaultTargets="Build" xmlns="http://schemas.microsoft.com/developer/msbuild/2003">
  <PropertyGroup>
    <Configuration Condition=" '$(Configuration)' == '' ">Debug</Configuration>
    <Platform Condition=" '$(Platform)' == '' ">AnyCPU</Platform>
    <ProductVersion>10.0.20506</ProductVersion>
    <SchemaVersion>2.0</SchemaVersion>
    <ProjectGuid>{EDA0969D-5613-4F84-B97D-3658ACEE3D29}</ProjectGuid>
    <ProjectTypeGuids>{C089C8C0-30E0-4E22-80C0-CE093F111A43};{fae04ec0-301f-11d3-bf4b-00c04f79efbc}</ProjectTypeGuids>
    <OutputType>Library</OutputType>
    <AppDesignerFolder>Properties</AppDesignerFolder>
    <RootNamespace>ReactiveUI</RootNamespace>
    <AssemblyName>ReactiveUI.Testing_WP7</AssemblyName>
    <TargetFrameworkVersion>v4.0</TargetFrameworkVersion>
    <SilverlightVersion>$(TargetFrameworkVersion)</SilverlightVersion>
    <TargetFrameworkProfile>WindowsPhone71</TargetFrameworkProfile>
    <TargetFrameworkIdentifier>Silverlight</TargetFrameworkIdentifier>
    <SilverlightApplication>false</SilverlightApplication>
    <ValidateXaml>true</ValidateXaml>
    <ThrowErrorsInValidation>true</ThrowErrorsInValidation>
    <CodeContractsAssemblyMode>0</CodeContractsAssemblyMode>
  </PropertyGroup>
  <PropertyGroup Condition=" '$(Configuration)|$(Platform)' == 'Debug|AnyCPU' ">
    <DebugSymbols>true</DebugSymbols>
    <DebugType>full</DebugType>
    <Optimize>false</Optimize>
    <OutputPath>Bin\Debug\WP7\</OutputPath>
    <DefineConstants>DEBUG;TRACE;SILVERLIGHT;WINDOWS_PHONE</DefineConstants>
    <NoStdLib>true</NoStdLib>
    <NoConfig>true</NoConfig>
    <ErrorReport>prompt</ErrorReport>
    <WarningLevel>4</WarningLevel>
    <CodeContractsEnableRuntimeChecking>True</CodeContractsEnableRuntimeChecking>
    <CodeContractsRuntimeOnlyPublicSurface>False</CodeContractsRuntimeOnlyPublicSurface>
    <CodeContractsRuntimeThrowOnFailure>True</CodeContractsRuntimeThrowOnFailure>
    <CodeContractsRuntimeCallSiteRequires>False</CodeContractsRuntimeCallSiteRequires>
    <CodeContractsRunCodeAnalysis>False</CodeContractsRunCodeAnalysis>
    <CodeContractsNonNullObligations>False</CodeContractsNonNullObligations>
    <CodeContractsBoundsObligations>False</CodeContractsBoundsObligations>
    <CodeContractsArithmeticObligations>False</CodeContractsArithmeticObligations>
    <CodeContractsContainerAnalysis>False</CodeContractsContainerAnalysis>
    <CodeContractsRedundantAssumptions>False</CodeContractsRedundantAssumptions>
    <CodeContractsRunInBackground>True</CodeContractsRunInBackground>
    <CodeContractsShowSquigglies>False</CodeContractsShowSquigglies>
    <CodeContractsUseBaseLine>False</CodeContractsUseBaseLine>
    <CodeContractsEmitXMLDocs>False</CodeContractsEmitXMLDocs>
    <CodeContractsCustomRewriterAssembly />
    <CodeContractsCustomRewriterClass />
    <CodeContractsLibPaths />
    <CodeContractsExtraRewriteOptions />
    <CodeContractsExtraAnalysisOptions />
    <CodeContractsBaseLineFile />
    <CodeContractsCacheAnalysisResults>False</CodeContractsCacheAnalysisResults>
    <CodeContractsRuntimeCheckingLevel>Full</CodeContractsRuntimeCheckingLevel>
    <CodeContractsReferenceAssembly>%28none%29</CodeContractsReferenceAssembly>
  </PropertyGroup>
  <PropertyGroup Condition=" '$(Configuration)|$(Platform)' == 'Release|AnyCPU' ">
    <DebugType>pdbonly</DebugType>
    <Optimize>true</Optimize>
    <OutputPath>Bin\Release\WP7\</OutputPath>
    <DefineConstants>TRACE;SILVERLIGHT;WINDOWS_PHONE</DefineConstants>
    <NoStdLib>true</NoStdLib>
    <NoConfig>true</NoConfig>
    <ErrorReport>prompt</ErrorReport>
    <WarningLevel>4</WarningLevel>
    <DocumentationFile>Bin\Release\WP7\ReactiveUI.Testing_WP7.xml</DocumentationFile>
  </PropertyGroup>
  <ItemGroup>
<<<<<<< HEAD
    <Reference Include="Microsoft.Reactive.Testing">
      <HintPath>..\ext\WP71\Microsoft.Reactive.Testing.dll</HintPath>
    </Reference>
=======
    <Reference Include="Microsoft.Reactive.Testing, Version=1.1.11111.0, Culture=neutral, PublicKeyToken=31bf3856ad364e35, processorArchitecture=MSIL" />
    <Reference Include="mscorlib.Extensions" />
>>>>>>> 99c088e2
    <Reference Include="NLog">
      <HintPath>..\packages\NLog.2.0.0.2000\lib\sl4-windowsphone71\NLog.dll</HintPath>
    </Reference>
    <Reference Include="System.Observable" />
    <Reference Include="System.Reactive">
      <HintPath>..\ext\WP71\System.Reactive.dll</HintPath>
    </Reference>
    <Reference Include="System.Reactive.Windows.Threading">
      <HintPath>..\ext\WP71\System.Reactive.Windows.Threading.dll</HintPath>
    </Reference>
    <Reference Include="System.Windows" />
    <Reference Include="system" />
    <Reference Include="System.Core" />
    <Reference Include="System.Windows.Interactivity, Version=3.8.5.0, Culture=neutral, PublicKeyToken=31bf3856ad364e35, processorArchitecture=MSIL" />
    <Reference Include="System.Xml" />
    <Reference Include="System.Net" />
  </ItemGroup>
  <ItemGroup>
    <Compile Include="Properties\AssemblyInfo.cs" />
    <Compile Include="TestUtils.cs" />
  </ItemGroup>
  <ItemGroup>
    <WCFMetadata Include="Service References\" />
  </ItemGroup>
  <ItemGroup>
    <Service Include="{508349B6-6B84-4DF5-91F0-309BEEBAD82D}" />
  </ItemGroup>
  <ItemGroup>
    <ProjectReference Include="..\ReactiveUI\ReactiveUI_WP7.csproj">
      <Project>{FAEA4F2E-017C-47AF-B467-4D2C7210CDEF}</Project>
      <Name>ReactiveUI_WP7</Name>
    </ProjectReference>
  </ItemGroup>
  <ItemGroup>
    <None Include="packages.config" />
  </ItemGroup>
  <Import Project="$(MSBuildExtensionsPath)\Microsoft\Silverlight for Phone\$(TargetFrameworkVersion)\Microsoft.Silverlight.$(TargetFrameworkProfile).Overrides.targets" />
  <Import Project="$(MSBuildExtensionsPath)\Microsoft\Silverlight for Phone\$(TargetFrameworkVersion)\Microsoft.Silverlight.CSharp.targets" />
  <ProjectExtensions />
  <!-- To modify your build process, add your task inside one of the targets below and uncomment it. 
       Other similar extension points exist, see Microsoft.Common.targets.
  <Target Name="BeforeBuild">
  </Target>
  <Target Name="AfterBuild">
  </Target>
  -->
</Project><|MERGE_RESOLUTION|>--- conflicted
+++ resolved
@@ -66,14 +66,10 @@
     <DocumentationFile>Bin\Release\WP7\ReactiveUI.Testing_WP7.xml</DocumentationFile>
   </PropertyGroup>
   <ItemGroup>
-<<<<<<< HEAD
     <Reference Include="Microsoft.Reactive.Testing">
       <HintPath>..\ext\WP71\Microsoft.Reactive.Testing.dll</HintPath>
     </Reference>
-=======
-    <Reference Include="Microsoft.Reactive.Testing, Version=1.1.11111.0, Culture=neutral, PublicKeyToken=31bf3856ad364e35, processorArchitecture=MSIL" />
     <Reference Include="mscorlib.Extensions" />
->>>>>>> 99c088e2
     <Reference Include="NLog">
       <HintPath>..\packages\NLog.2.0.0.2000\lib\sl4-windowsphone71\NLog.dll</HintPath>
     </Reference>
